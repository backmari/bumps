--- conflicted
+++ resolved
@@ -153,7 +153,6 @@
     """default constraints function for FitProblem"""
     return 0
 
-<<<<<<< HEAD
 def chisq_str(fitness: Fitness) -> str:
     """
     Return a string representing the chisq equivalent of the nllf.
@@ -165,18 +164,6 @@
     cost of the prior parameters and the cost of the penalty constraints
     in the total nllf.  The constraint value is displayed separately.
     """
-=======
-
-# TODO: refactor FitProblem definition
-# deprecate the direct use of MultiFitProblem
-def FitProblem(*args, **kw):
-    r"""
-    Return a fit problem instance for the fitness function(s).
-
-    For an individual model:
-
-        *fitness* is a :class:`Fitness` instance.
->>>>>>> 137cd261
 
     chisq = fitness.nllf() / fitness.numpoints()
     text = format_uncertainty(chisq, None)
@@ -233,23 +220,6 @@
     Total nllf is the sum of the parameter nllf, the constraints nllf and the
     depending on whether constraints is greater than soft_limit, either the
     fitness nllf or the penalty nllf.
-<<<<<<< HEAD
-=======
-
-    New in 0.9.0: weights are now squared when computing the sum rather than
-    linear.
-    """
-    if len(args) > 0:
-        if isinstance(args[0], (list, tuple)):
-            return MultiFitProblem(args[0], *args[1:], **kw)
-        else:
-            return BaseFitProblem(*args, **kw)
-    else:
-        if 'fitness' in kw:
-            return BaseFitProblem(*args, **kw)
-        else:
-            return MultiFitProblem(*args, **kw)
->>>>>>> 137cd261
 
     New in 0.9.0: weights are now squared when computing the sum rather than
     linear.
@@ -545,7 +515,6 @@
         If the set of fit parameters changes, then model_reset must
         be called.
         """
-<<<<<<< HEAD
         # print self.model_parameters()
         all_parameters = parameter.unique(self.model_parameters())
         # print "all_parameters",all_parameters
@@ -607,87 +576,6 @@
         # parameter_constraints = [p.slot for p in all_parameters if isinstance(p.slot, Variable) and p.has_prior()]
         # expression_constraints = [p.slot for p in all_parameters if isinstance(p.slot, Expression) and p.has_prior()]
         # self._all_constraints = parameter_constraints + expression_constraints
-=======
-        # TODO: remove from model
-        warnings.warn("use cov and stderr from FitDriver, not problem.",
-                      DeprecationWarning)
-
-        from . import lsqerror
-        c = self.cov()
-        return lsqerror.stderr(c), lsqerror.corr(c)
-
-    def __getstate__(self):
-        return (self.fitness, self.partial, self.name, self.penalty_nllf,
-                self.soft_limit, self.constraints)
-
-    def __setstate__(self, state):
-        self.fitness, self.partial, self.name, self.penalty_nllf, \
-            self.soft_limit, self.constraints = state
-        self.model_reset()
-
-class MultiFitProblem(BaseFitProblem):
-    """
-    Weighted fits for multiple models. See :func:`FitProblem` for an
-    explanation of weights.
-    """
-    def __init__(self, models, weights=None, name=None,
-                 constraints=None,
-                 soft_limit=np.inf, penalty_nllf=1e6,
-                 freevars=None):
-        self.partial = False
-        self.constraints = constraints
-        if freevars is None:
-            names = ["M%d" % i for i, _ in enumerate(models)]
-            freevars = parameter.FreeVariables(names=names)
-        self.freevars = freevars
-        self._models = [BaseFitProblem(m, partial=True) for m in models]
-        if weights is None:
-            weights = [1 for _ in models]
-        self.weights = weights
-        self.penalty_nllf = penalty_nllf
-        self.soft_limit = soft_limit
-        self.set_active_model(0)  # Set the active model to model 0
-        self.model_reset()
-        self.name = name
-
-    @property
-    def models(self):
-        """Iterate over models, with free parameters set from model values"""
-        for i, f in enumerate(self._models):
-            self.freevars.set_model(i)
-            yield f
-        # Restore the active model after cycling
-        self.freevars.set_model(self._active_model_index)
-
-    # noinspection PyAttributeOutsideInit
-    def set_active_model(self, i):
-        """Use free parameters from model *i*"""
-        self._active_model_index = i
-        self.active_model = self._models[i]
-        self.freevars.set_model(i)
-
-    def model_parameters(self):
-        """Return parameters from all models"""
-        pars = {'models': [f.model_parameters() for f in self.models]}
-        free = self.freevars.parameters()
-        if free:
-            pars['freevars'] = free
-        return pars
-
-    def to_dict(self):
-        return {
-            'type': type(self).__name__,
-            'name': self.name,
-            'models': to_dict(self._models),
-            'weights': self.weights,
-            'partial': self.partial,
-            'soft_limit': self.soft_limit,
-            'penalty_nllf': self.penalty_nllf,
-            # TODO: constraints may be a function.
-            'constraints': to_dict(self.constraints),
-            'freevars': to_dict(self.freevars),
-        }
->>>>>>> 137cd261
 
     def model_points(self):
         """Return number of points in all models"""
@@ -708,11 +596,7 @@
 
     def model_nllf(self):
         """Return cost function for all data sets"""
-<<<<<<< HEAD
         return sum(w**2*f.nllf() for w, f in zip(self.weights, self.models))
-=======
-        return sum(w**2*f.model_nllf() for w, f in zip(self.weights, self.models))
->>>>>>> 137cd261
 
     def constraints_nllf(self) -> util.Tuple[float, util.List[str]]:
         """Return the cost function for all constraints"""
